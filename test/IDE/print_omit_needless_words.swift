// RUN: rm -rf %t
// RUN: mkdir -p %t

// REQUIRES: objc_interop

// RUN: %target-swift-frontend(mock-sdk: %clang-importer-sdk-nosource -I %t) -emit-module -o %t -enable-omit-needless-words -enable-strip-ns-prefix %S/../Inputs/clang-importer-sdk/swift-modules-without-ns/ObjectiveC.swift
// RUN: %target-swift-frontend(mock-sdk: %clang-importer-sdk-nosource -I %t) -emit-module -o %t -enable-omit-needless-words -enable-strip-ns-prefix %S/../Inputs/clang-importer-sdk/swift-modules-without-ns/CoreGraphics.swift
// RUN: %target-swift-frontend(mock-sdk: %clang-importer-sdk-nosource -I %t) -emit-module -o %t -enable-omit-needless-words  -enable-strip-ns-prefix %S/../Inputs/clang-importer-sdk/swift-modules-without-ns/Foundation.swift

// RUN: %target-swift-frontend(mock-sdk: %clang-importer-sdk-nosource -I %t) -emit-module -o %t -enable-omit-needless-words  -enable-strip-ns-prefix %S/../Inputs/clang-importer-sdk/swift-modules-without-ns/AppKit.swift

// RUN: %target-swift-ide-test(mock-sdk: -sdk %S/../Inputs/clang-importer-sdk -I %t) -print-module -source-filename %s -module-to-print=ObjectiveC -function-definitions=false -prefer-type-repr=true -enable-omit-needless-words  -enable-strip-ns-prefix -enable-infer-default-arguments > %t.ObjectiveC.txt
// RUN: FileCheck %s -check-prefix=CHECK-OBJECTIVEC -strict-whitespace < %t.ObjectiveC.txt

// RUN: %target-swift-ide-test(mock-sdk: -sdk %S/../Inputs/clang-importer-sdk -I %t) -print-module -source-filename %s -module-to-print=Foundation -function-definitions=false -prefer-type-repr=true -enable-omit-needless-words  -enable-strip-ns-prefix -skip-parameter-names -enable-infer-default-arguments > %t.Foundation.txt
// RUN: FileCheck %s -check-prefix=CHECK-FOUNDATION -strict-whitespace < %t.Foundation.txt

// RUN: %target-swift-ide-test(mock-sdk: -sdk %S/../Inputs/clang-importer-sdk -I %t) -print-module -source-filename %s -module-to-print=AppKit -function-definitions=false -prefer-type-repr=true -enable-omit-needless-words  -enable-strip-ns-prefix -skip-parameter-names -enable-infer-default-arguments > %t.AppKit.txt
// RUN: FileCheck %s -check-prefix=CHECK-APPKIT -strict-whitespace < %t.AppKit.txt

// RUN: %target-swift-ide-test(mock-sdk: -sdk %S/../Inputs/clang-importer-sdk -I %t -I %S/../ClangModules/Inputs/custom-modules) -print-module -source-filename %s -module-to-print=CoreCooling -function-definitions=false -prefer-type-repr=true -enable-omit-needless-words  -enable-strip-ns-prefix -skip-parameter-names -enable-infer-default-arguments > %t.CoreCooling.txt
// RUN: FileCheck %s -check-prefix=CHECK-CORECOOLING -strict-whitespace < %t.CoreCooling.txt

// RUN: %target-swift-ide-test(mock-sdk: -sdk %S/../Inputs/clang-importer-sdk -I %t -I %S/Inputs/custom-modules) -print-module -source-filename %s -module-to-print=OmitNeedlessWords -function-definitions=false -prefer-type-repr=true -enable-omit-needless-words  -enable-strip-ns-prefix -skip-parameter-names -enable-infer-default-arguments > %t.OmitNeedlessWords.txt
// RUN: FileCheck %s -check-prefix=CHECK-OMIT-NEEDLESS-WORDS -strict-whitespace < %t.OmitNeedlessWords.txt

// RUN: %target-swift-ide-test(mock-sdk: -sdk %S/../Inputs/clang-importer-sdk -I %t) -print-module -source-filename %s -module-to-print=errors -function-definitions=false -prefer-type-repr=true -enable-omit-needless-words  -enable-strip-ns-prefix -skip-parameter-names -enable-infer-default-arguments > %t.errors.txt
// RUN: FileCheck %s -check-prefix=CHECK-ERRORS -strict-whitespace < %t.errors.txt

// Note: SEL -> "Selector"
// CHECK-FOUNDATION: func makeObjectsPerform(_: Selector)

// Note: "with" parameters.
// CHECK-FOUNDATION: func makeObjectsPerform(_: Selector, withObject: AnyObject?)
// CHECK-FOUNDATION: func makeObjectsPerform(_: Selector, withObject: AnyObject?, withObject: AnyObject?)

// Note: id -> "Object".
// CHECK-FOUNDATION: func index(of _: AnyObject) -> Int

// Note: Class -> "Class"
// CHECK-OBJECTIVEC: func isKindOf(aClass: AnyClass) -> Bool

// Note: Pointer-to-struct name matching; "with" splits the first
// piece, then the "with" is dropped.
//
<<<<<<< HEAD
// CHECK-FOUNDATION: func copy(zone _: OpaquePointer = nil) -> AnyObject!

// Note: Objective-C type parameter names.
// CHECK-FOUNDATION: func objectFor(_: NSCopying) -> AnyObject?
// CHECK-FOUNDATION: func removeObjectFor(_: NSCopying)
=======
// CHECK-FOUNDATION: func copy(withZone _: Zone = nil) -> AnyObject!

// Note: Objective-C type parameter names.
// CHECK-FOUNDATION: func object(forKey _: Copying) -> AnyObject?
// CHECK-FOUNDATION: func removeObject(forKey _: Copying)
>>>>>>> 5869d049

// Note: Don't drop the name of the first parameter in an initializer entirely.
// CHECK-FOUNDATION: init(array: [AnyObject])

// Note: struct name matching; don't drop "With".
// CHECK-FOUNDATION: class func withRange(_: NSRange) -> NSValue

// Note: built-in types.
// CHECK-FOUNDATION: func add(_: Double) -> NSNumber

// Note: built-in types.
// CHECK-FOUNDATION: func add(_: Bool) -> NSNumber

// Note: builtin-types.
// CHECK-FOUNDATION: func add(_: UInt16) -> NSNumber

// Note: builtin-types.
// CHECK-FOUNDATION: func add(_: Int32) -> NSNumber

// Note: Typedefs with a "_t" suffix".
// CHECK-FOUNDATION: func subtract(_: Int32) -> NSNumber

// Note: Respect the getter name for BOOL properties.
// CHECK-FOUNDATION: var isMakingHoney: Bool

// Note: multi-word enum name matching; "with" splits the first piece.
<<<<<<< HEAD
// CHECK-FOUNDATION: func someMethod(deprecatedOptions _: NSDeprecatedOptions = [])
=======
// CHECK-FOUNDATION: func someMethod(_: DeprecatedOptions = [])
>>>>>>> 5869d049

// Note: class name matching; don't drop "With".
// CHECK-FOUNDATION: class func withString(_: String!) -> Self!

// Note: lowercasing enum constants.
// CHECK-FOUNDATION: enum ByteCountFormatterCountStyle : Int {
// CHECK-FOUNDATION: case file
// CHECK-FOUNDATION-NEXT: case memory
// CHECK-FOUNDATION-NEXT: case decimal
// CHECK-FOUNDATION-NEXT: case binary

// Note: Make sure NSURL works in various places
// CHECK-FOUNDATION: open(_: NSURL!, completionHandler: ((Bool) -> Void)!)

// Note: property name stripping property type.
// CHECK-FOUNDATION: var uppercase: String

// Note: don't map base name down to a keyword.
// CHECK-FOUNDATION: func doSelector(_: Selector)

// Note: Strip names preceded by a gerund.
// CHECK-FOUNDATION: func startSquashing(_: Bee)
// CHECK-FOUNDATION: func startSoothing(_: Bee)
// CHECK-FOUNDATION: func startShopping(_: Bee)

// Note: Removing plural forms when working with collections
// CHECK-FOUNDATION: func add(_: [AnyObject])

// Note: Int and Index match.
// CHECK-FOUNDATION: func slice(from _: Int, to: Int) -> String

// Note: <context type>By<gerund> --> <gerund>.
// CHECK-FOUNDATION: func appending(_: String) -> String

// Note: <context type>By<gerund> --> <gerund>.
// CHECK-FOUNDATION: func withString(_: String) -> String

<<<<<<< HEAD
// Note: Not splitting on "With".
// CHECK-FOUNDATION: func urlWithAddedString(_: String) -> NSURL?
=======
// Note: Noun phrase puts preposition inside.
// CHECK-FOUNDATION: func url(withAddedString _: String) -> URL?
>>>>>>> 5869d049

// Note: CalendarUnits is not a set of "Options".
// CHECK-FOUNDATION: class func forCalendarUnits(_: NSCalendarUnit) -> String!

// Note: <property type>By<gerund> --> <gerund>.
// CHECK-FOUNDATION: var deletingLastPathComponent: NSURL? { get }

// Note: <property type><preposition> --> <preposition>.
// CHECK-FOUNDATION: var withHTTPS: NSURL { get }

// Note: lowercasing option set values
// CHECK-FOUNDATION: struct EnumerationOptions
// CHECK-FOUNDATION: static var concurrent: EnumerationOptions
// CHECK-FOUNDATION: static var reverse: EnumerationOptions

// Note: usingBlock -> body
<<<<<<< HEAD
// CHECK-FOUNDATION: func enumerateObjectsUsing(_: ((AnyObject!, Int, UnsafeMutablePointer<ObjCBool>) -> Void)!)
// CHECK-FOUNDATION: func enumerateObjects(options _: NSEnumerationOptions = [], usingBlock: ((AnyObject!, Int, UnsafeMutablePointer<ObjCBool>) -> Void)!)
=======
// CHECK-FOUNDATION: func enumerateObjects(_: ((AnyObject!, Int, UnsafeMutablePointer<ObjCBool>) -> Void)!)
// CHECK-FOUNDATION: func enumerateObjects(_: EnumerationOptions = [], usingBlock: ((AnyObject!, Int, UnsafeMutablePointer<ObjCBool>) -> Void)!)
>>>>>>> 5869d049

// Note: WithBlock -> body, nullable closures default to nil.
// CHECK-FOUNDATION: func enumerateObjectsRandomly(_: ((AnyObject!, Int, UnsafeMutablePointer<ObjCBool>) -> Void)? = nil)

// Note: id<Proto> treated as "Proto".
// CHECK-FOUNDATION: func doSomethingWith(_: NSCopying)

// Note: NSObject<Proto> treated as "Proto".
// CHECK-FOUNDATION: func doSomethingElseWith(_: protocol<NSCopying, NSObjectProtocol>)

// Note: Function type -> "Function".
// CHECK-FOUNDATION: func sort(_: @convention(c) (AnyObject, AnyObject) -> Int)

// Note: Plural: NSArray without type arguments -> "Objects".
// CHECK-FOUNDATION: func remove(_: [AnyObject])

// Note: Skipping "Type" suffix.
<<<<<<< HEAD
// CHECK-FOUNDATION: func doSomethingWith(_: NSUnderlyingType)
=======
// CHECK-FOUNDATION: func doSomething(_: UnderlyingType)
>>>>>>> 5869d049

// Don't introduce default arguments for lone parameters to setters.
// CHECK-FOUNDATION: func setDefaultEnumerationOptions(_: NSEnumerationOptions)

// CHECK-FOUNDATION: func normalizingXMLPreservingComments(_: Bool)

// Collection element types.
// CHECK-FOUNDATION: func adding(_: AnyObject) -> Set<NSObject>

// Boolean properties follow the getter.
// CHECK-FOUNDATION: var empty: Bool { get }
// CHECK-FOUNDATION: func nonEmpty() -> Bool
// CHECK-FOUNDATION: var isStringSet: Bool { get }
// CHECK-FOUNDATION: var wantsAUnion: Bool { get }
// CHECK-FOUNDATION: var watchesItsLanguage: Bool { get }
// CHECK-FOUNDATION: var appliesForAJob: Bool { get }
// CHECK-FOUNDATION: var setShouldBeInfinite: Bool { get }

// "UTF8" initialisms.
// CHECK-FOUNDATION: init?(utf8String: UnsafePointer<Int8>)

// Lowercasing after prefix stripping.
// CHECK-FOUNDATION: let NSGlobalConstant: String
// CHECK-FOUNDATION: func NSGlobalFunction()

// Cannot strip because we end up with something that isn't an identifier
// CHECK-FOUNDATION: func NS123()

// Strip prefix, but don't lowercase ALL_CAPS.
// CHECK-FOUNDATION: func NSYELLING()

// Strip prefix along with '_', but don't lowercase ALL_CAPS.
// CHECK-FOUNDATION: func NS_SCREAMING()

// Don't leave just a '_'.
// CHECK-FOUNDATION: func NS_()

// Lowercasing initialisms.
// CHECK-FOUNDATION: let NSHTTPRequestKey: String

// Lowercasing initialisms with plurals.
// CHECK-FOUNDATION: var urlsInText: [NSURL] { get }

// Prefix stripping for macro names.
// CHECK-FOUNDATION: var NSTimeIntervalSince1970: Double { get }
// CHECK-FOUNDATION: var NS_DO_SOMETHING: Int

// Note: class method name stripping context type.
// CHECK-APPKIT: class func red() -> NSColor

// Note: instance method name stripping context type.
// CHECK-APPKIT: func same() -> Self

// Note: Unsafe(Mutable)Pointers don't get defaulted to 'nil'
// CHECK-APPKIT: func getRGBAComponents(_: UnsafeMutablePointer<Int8>)

// Note: Skipping over "3D"
// CHECK-APPKIT: func drawInAir(at _: Point3D)

// Note: with<something> -> <something>
// CHECK-APPKIT: func draw(at _: Point3D, withAttributes: [String : AnyObject]? = [:])

// Note: Don't strip names that aren't preceded by a verb or preposition.
// CHECK-APPKIT: func setTextColor(_: NSColor?)

// Note: Splitting with default arguments.
// CHECK-APPKIT: func draw(in _: NSView?)

// Note: NSDictionary default arguments for "options"
<<<<<<< HEAD
// CHECK-APPKIT: func drawAnywhereIn(_: NSView?, options: [NSObject : AnyObject] = [:])
// CHECK-APPKIT: func drawAnywhere(options _: [NSObject : AnyObject] = [:])
=======
// CHECK-APPKIT: func drawAnywhere(in _: NSView?, options: [Object : AnyObject] = [:])
// CHECK-APPKIT: func drawAnywhere(options _: [Object : AnyObject] = [:])
>>>>>>> 5869d049

// Note: no lowercasing of initialisms when there might be a prefix.
// CHECK-CORECOOLING: func CFBottom() ->

// Note: "Ref" variants are unavailable.
// CHECK-CORECOOLING: @available(*, unavailable, renamed="CCPowerSupply", message="Not available in Swift")
// CHECK-CORECOOLING-NEXT: typealias CCPowerSupplyRef = CCPowerSupply

// Note: Skipping over "Ref"
// CHECK-CORECOOLING: func replace(_: CCPowerSupply!)

// Make sure we're removing redundant context type info at both the
// beginning and the end.
// CHECK-APPKIT: func reversing() -> NSBezierPath

// Make sure we're dealing with 'instancetype' properly.
// CHECK-APPKIT: func inventing() -> Self

// Make sure we're removing redundant context type info at both the
// beginning and the end of a property.
// CHECK-APPKIT: var flattening: NSBezierPath { get }

// CHECK-APPKIT: func dismiss(animated _: Bool)

// CHECK-APPKIT: func shouldCollapseAutoExpandedItems(forDeposited _: Bool) -> Bool

// Introducing argument labels and pruning the base name.
// CHECK-APPKIT: func rectForCancelButtonWhenCentered(_: Bool)

// CHECK-APPKIT: func openUntitledDocumentAndDisplay(_: Bool)

// Don't strip due to weak type information.
// CHECK-APPKIT: func setContentHuggingPriority(_: NSLayoutPriority)

// Look through typedefs of pointers.
// CHECK-APPKIT: func layout(at _: NSPointPointer)

// The presence of a property prevents us from stripping redundant
// type information from the base name.
// CHECK-APPKIT: func addGestureRecognizer(_: NSGestureRecognizer)
// CHECK-APPKIT: func removeGestureRecognizer(_: NSGestureRecognizer)
// CHECK-APPKIT: func favoriteView(forGestureRecognizer _: NSGestureRecognizer) -> NSView?
// CHECK-APPKIT: func addLayoutConstraints(_: Set<NSLayoutConstraint>)
// CHECK-APPKIT: func add(_: NSRect)
// CHECK-APPKIT: class func conjureRect(_: NSRect)

// CHECK-OMIT-NEEDLESS-WORDS: func jump(to _: URL)
// CHECK-OMIT-NEEDLESS-WORDS: func objectIsCompatibleWith(_: AnyObject) -> Bool
// CHECK-OMIT-NEEDLESS-WORDS: func insetBy(x _: Int, y: Int)
// CHECK-OMIT-NEEDLESS-WORDS: func setIndirectlyToValue(_: AnyObject)
// CHECK-OMIT-NEEDLESS-WORDS: func jumpToTop(_: AnyObject)
// CHECK-OMIT-NEEDLESS-WORDS: func removeWithNoRemorse(_: AnyObject)
// CHECK-OMIT-NEEDLESS-WORDS: func bookmark(withURLs _: [URL])
// CHECK-OMIT-NEEDLESS-WORDS: func save(to _: URL, forSaveOperation: Int)
// CHECK-OMIT-NEEDLESS-WORDS: func index(withItemNamed _: String)

// Don't drop the 'error'.
// CHECK-ERRORS: func tryAndReturnError(_: ()) throws<|MERGE_RESOLUTION|>--- conflicted
+++ resolved
@@ -1,3 +1,5 @@
+// xfailing for swift-3-api-guidelines branch
+// XFAIL: *
 // RUN: rm -rf %t
 // RUN: mkdir -p %t
 
@@ -43,19 +45,11 @@
 // Note: Pointer-to-struct name matching; "with" splits the first
 // piece, then the "with" is dropped.
 //
-<<<<<<< HEAD
-// CHECK-FOUNDATION: func copy(zone _: OpaquePointer = nil) -> AnyObject!
+// CHECK-FOUNDATION: func copy(withZone _: OpaquePointer = nil) -> AnyObject!
 
 // Note: Objective-C type parameter names.
-// CHECK-FOUNDATION: func objectFor(_: NSCopying) -> AnyObject?
-// CHECK-FOUNDATION: func removeObjectFor(_: NSCopying)
-=======
-// CHECK-FOUNDATION: func copy(withZone _: Zone = nil) -> AnyObject!
-
-// Note: Objective-C type parameter names.
-// CHECK-FOUNDATION: func object(forKey _: Copying) -> AnyObject?
-// CHECK-FOUNDATION: func removeObject(forKey _: Copying)
->>>>>>> 5869d049
+// CHECK-FOUNDATION: func object(forKey _: NSCopying) -> AnyObject?
+// CHECK-FOUNDATION: func removeObject(forKey _: NSCopying)
 
 // Note: Don't drop the name of the first parameter in an initializer entirely.
 // CHECK-FOUNDATION: init(array: [AnyObject])
@@ -82,11 +76,7 @@
 // CHECK-FOUNDATION: var isMakingHoney: Bool
 
 // Note: multi-word enum name matching; "with" splits the first piece.
-<<<<<<< HEAD
 // CHECK-FOUNDATION: func someMethod(deprecatedOptions _: NSDeprecatedOptions = [])
-=======
-// CHECK-FOUNDATION: func someMethod(_: DeprecatedOptions = [])
->>>>>>> 5869d049
 
 // Note: class name matching; don't drop "With".
 // CHECK-FOUNDATION: class func withString(_: String!) -> Self!
@@ -124,13 +114,8 @@
 // Note: <context type>By<gerund> --> <gerund>.
 // CHECK-FOUNDATION: func withString(_: String) -> String
 
-<<<<<<< HEAD
-// Note: Not splitting on "With".
-// CHECK-FOUNDATION: func urlWithAddedString(_: String) -> NSURL?
-=======
 // Note: Noun phrase puts preposition inside.
-// CHECK-FOUNDATION: func url(withAddedString _: String) -> URL?
->>>>>>> 5869d049
+// CHECK-FOUNDATION: func url(withAddedString _: String) -> NSURL?
 
 // Note: CalendarUnits is not a set of "Options".
 // CHECK-FOUNDATION: class func forCalendarUnits(_: NSCalendarUnit) -> String!
@@ -147,13 +132,8 @@
 // CHECK-FOUNDATION: static var reverse: EnumerationOptions
 
 // Note: usingBlock -> body
-<<<<<<< HEAD
-// CHECK-FOUNDATION: func enumerateObjectsUsing(_: ((AnyObject!, Int, UnsafeMutablePointer<ObjCBool>) -> Void)!)
-// CHECK-FOUNDATION: func enumerateObjects(options _: NSEnumerationOptions = [], usingBlock: ((AnyObject!, Int, UnsafeMutablePointer<ObjCBool>) -> Void)!)
-=======
 // CHECK-FOUNDATION: func enumerateObjects(_: ((AnyObject!, Int, UnsafeMutablePointer<ObjCBool>) -> Void)!)
-// CHECK-FOUNDATION: func enumerateObjects(_: EnumerationOptions = [], usingBlock: ((AnyObject!, Int, UnsafeMutablePointer<ObjCBool>) -> Void)!)
->>>>>>> 5869d049
+// CHECK-FOUNDATION: func enumerateObjects(_: NSEnumerationOptions = [], usingBlock: ((AnyObject!, Int, UnsafeMutablePointer<ObjCBool>) -> Void)!)
 
 // Note: WithBlock -> body, nullable closures default to nil.
 // CHECK-FOUNDATION: func enumerateObjectsRandomly(_: ((AnyObject!, Int, UnsafeMutablePointer<ObjCBool>) -> Void)? = nil)
@@ -171,11 +151,7 @@
 // CHECK-FOUNDATION: func remove(_: [AnyObject])
 
 // Note: Skipping "Type" suffix.
-<<<<<<< HEAD
-// CHECK-FOUNDATION: func doSomethingWith(_: NSUnderlyingType)
-=======
-// CHECK-FOUNDATION: func doSomething(_: UnderlyingType)
->>>>>>> 5869d049
+// CHECK-FOUNDATION: func doSomething(_: NSUnderlyingType)
 
 // Don't introduce default arguments for lone parameters to setters.
 // CHECK-FOUNDATION: func setDefaultEnumerationOptions(_: NSEnumerationOptions)
@@ -245,13 +221,8 @@
 // CHECK-APPKIT: func draw(in _: NSView?)
 
 // Note: NSDictionary default arguments for "options"
-<<<<<<< HEAD
-// CHECK-APPKIT: func drawAnywhereIn(_: NSView?, options: [NSObject : AnyObject] = [:])
+// CHECK-APPKIT: func drawAnywhere(in _: NSView?, options: [NSObject : AnyObject] = [:])
 // CHECK-APPKIT: func drawAnywhere(options _: [NSObject : AnyObject] = [:])
-=======
-// CHECK-APPKIT: func drawAnywhere(in _: NSView?, options: [Object : AnyObject] = [:])
-// CHECK-APPKIT: func drawAnywhere(options _: [Object : AnyObject] = [:])
->>>>>>> 5869d049
 
 // Note: no lowercasing of initialisms when there might be a prefix.
 // CHECK-CORECOOLING: func CFBottom() ->
@@ -308,5 +279,9 @@
 // CHECK-OMIT-NEEDLESS-WORDS: func save(to _: URL, forSaveOperation: Int)
 // CHECK-OMIT-NEEDLESS-WORDS: func index(withItemNamed _: String)
 
+// Leave subscripts alone
+// CHECK-OMIT-NEEDLESS-WORDS: subscript (_: UInt) -> AnyObject { get }
+// CHECK-OMIT-NEEDLESS-WORDS: func objectAtIndexedSubscript(_: UInt) -> AnyObject
+
 // Don't drop the 'error'.
 // CHECK-ERRORS: func tryAndReturnError(_: ()) throws