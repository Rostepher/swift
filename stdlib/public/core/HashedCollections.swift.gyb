--- conflicted
+++ resolved
@@ -3433,11 +3433,7 @@
         nativeStorage.destroyEntryAt(b)
       }
     }
-<<<<<<< HEAD
-    native.length = 0
-=======
-    nativeStorage.count = 0
->>>>>>> 69b4a818
+    nativeStorage.length = 0
   }
 
   internal mutating func removeAll(keepingCapacity keepCapacity: Bool) {
