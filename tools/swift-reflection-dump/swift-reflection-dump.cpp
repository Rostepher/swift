//===--- swift-reflection-dump.cpp - Reflection testing application -------===//
//
// This source file is part of the Swift.org open source project
//
// Copyright (c) 2014 - 2017 Apple Inc. and the Swift project authors
// Licensed under Apache License v2.0 with Runtime Library Exception
//
// See https://swift.org/LICENSE.txt for license information
// See https://swift.org/CONTRIBUTORS.txt for the list of Swift project authors
//
//===----------------------------------------------------------------------===//
// This is a host-side tool to dump remote reflection sections in swift
// binaries.
//===----------------------------------------------------------------------===//

#include "swift/ABI/MetadataValues.h"
#include "swift/Basic/LLVMInitialize.h"
#include "swift/Demangling/Demangle.h"
#include "swift/Reflection/ReflectionContext.h"
#include "swift/Reflection/TypeRef.h"
#include "swift/Reflection/TypeRefBuilder.h"
#include "llvm/ADT/StringSet.h"
#include "llvm/Object/Archive.h"
#include "llvm/Object/COFF.h"
#include "llvm/Object/ELF.h"
#include "llvm/Object/ELFObjectFile.h"
#include "llvm/Object/MachOUniversal.h"
#include "llvm/Support/CommandLine.h"
#include "llvm/Support/Error.h"

#if defined(_WIN32)
#include <io.h>
#else
#include <unistd.h>
#endif

#include <algorithm>
#include <csignal>
#include <iostream>

using llvm::ArrayRef;
using llvm::dyn_cast;
using llvm::StringRef;
using namespace llvm::object;

using namespace swift;
using namespace swift::reflection;
using namespace swift::remote;
using namespace Demangle;

enum class ActionType { DumpReflectionSections, DumpTypeLowering };

namespace options {
static llvm::cl::opt<ActionType> Action(
    llvm::cl::desc("Mode:"),
    llvm::cl::values(
        clEnumValN(ActionType::DumpReflectionSections,
                   "dump-reflection-sections",
                   "Dump the field reflection section"),
        clEnumValN(
            ActionType::DumpTypeLowering, "dump-type-lowering",
            "Dump the field layout for typeref strings read from stdin")),
    llvm::cl::init(ActionType::DumpReflectionSections));

static llvm::cl::list<std::string>
    BinaryFilename("binary-filename",
                   llvm::cl::desc("Filenames of the binary files"),
                   llvm::cl::OneOrMore);

static llvm::cl::opt<std::string>
    Architecture("arch",
                 llvm::cl::desc("Architecture to inspect in the binary"),
                 llvm::cl::Required);
} // end namespace options

template <typename T> static T unwrap(llvm::Expected<T> value) {
  if (value)
    return std::move(value.get());
  llvm::errs() << "swift-reflection-test error: " << toString(value.takeError())
               << "\n";
  exit(EXIT_FAILURE);
}

static void reportError(std::error_code EC) {
  assert(EC);
  llvm::errs() << "swift-reflection-test error: " << EC.message() << ".\n";
  exit(EXIT_FAILURE);
}

using NativeReflectionContext =
    swift::reflection::ReflectionContext<External<RuntimeTarget<sizeof(uintptr_t)>>>;

using ReadBytesResult = swift::remote::MemoryReader::ReadBytesResult;

static uint64_t getSectionAddress(SectionRef S) {
  // See COFFObjectFile.cpp for the implementation of 
  // COFFObjectFile::getSectionAddress. The image base address is added
  // to all the addresses of the sections, thus the behavior is slightly different from
  // the other platforms.
  if (auto C = dyn_cast<COFFObjectFile>(S.getObject()))
    return S.getAddress() - C->getImageBase();
  return S.getAddress();
}

static bool needToRelocate(SectionRef S) {
  if (!getSectionAddress(S))
    return false;

  if (auto EO = dyn_cast<ELFObjectFileBase>(S.getObject())) {
    static const llvm::StringSet<> ELFSectionsList = {
      ".data", ".rodata", "swift5_protocols", "swift5_protocol_conformances",
      "swift5_typeref", "swift5_reflstr", "swift5_assocty", "swift5_replace",
      "swift5_type_metadata", "swift5_fieldmd", "swift5_capture", "swift5_builtin"
    };
    llvm::Expected<llvm::StringRef> NameOrErr = S.getName();
    if (!NameOrErr) {
      reportError(errorToErrorCode(NameOrErr.takeError()));
      return false;
    }
    return ELFSectionsList.count(*NameOrErr);
  }

  return true;
}


class Image {
  const ObjectFile *O;
  uint64_t VASize;

  struct RelocatedRegion {
    uint64_t Start, Size;
    const char *Base;
  };

  std::vector<RelocatedRegion> RelocatedRegions;

public:
  explicit Image(const ObjectFile *O) : O(O), VASize(O->getData().size()) {
    for (SectionRef S : O->sections()) {
      if (!needToRelocate(S))
        continue;
<<<<<<< HEAD
      llvm::Expected<llvm::StringRef> Content = S.getContents();
      if (!Content)
        reportError(errorToErrorCode(Content.takeError()));
      std::memcpy(&Memory[getSectionAddress(S)], Content->data(),
                  Content->size());
=======
      StringRef Content;
      auto SectionAddr = getSectionAddress(S);
      if (SectionAddr)
        VASize = std::max(VASize, SectionAddr + S.getSize());

      if (auto EC = S.getContents(Content))
        reportError(EC);

      auto PhysOffset = (uintptr_t)Content.data() - (uintptr_t)O->getData().data();
      
      if (PhysOffset == SectionAddr) {
        continue;
      }

      RelocatedRegions.push_back(RelocatedRegion{
        SectionAddr,
        Content.size(),
        Content.data()});
>>>>>>> 28bd0933
    }
  }

  RemoteAddress getStartAddress() const {
    return RemoteAddress((uintptr_t)O->getData().data());
  }

  bool isAddressValid(RemoteAddress Addr, uint64_t Size) const {
    auto start = getStartAddress().getAddressData();
    return start <= Addr.getAddressData()
      && Addr.getAddressData() + Size <= start + VASize;
  }

  ReadBytesResult readBytes(RemoteAddress Addr, uint64_t Size) {
    if (!isAddressValid(Addr, Size))
      return ReadBytesResult(nullptr, [](const void *) {});
    
    auto addrValue = Addr.getAddressData();
    auto base = O->getData().data();
    auto offset = addrValue - (uint64_t)base;
    for (auto &region : RelocatedRegions) {
      if (region.Start <= offset && offset < region.Start + region.Size) {
        // Read shouldn't need to straddle section boundaries.
        if (offset + Size > region.Start + region.Size)
          return ReadBytesResult(nullptr, [](const void *) {});

        offset -= region.Start;
        base = region.Base;
        break;
      }
    }
    
    return ReadBytesResult(base + offset, [](const void *) {});
  }
};

class ObjectMemoryReader : public MemoryReader {
  std::vector<Image> Images;

public:
  explicit ObjectMemoryReader(
      const std::vector<const ObjectFile *> &ObjectFiles) {
    for (const ObjectFile *O : ObjectFiles)
      Images.emplace_back(O);
  }

  const std::vector<Image> &getImages() const { return Images; }

  bool queryDataLayout(DataLayoutQueryType type, void *inBuffer,
                       void *outBuffer) override {
    switch (type) {
    case DLQ_GetPointerSize: {
      auto result = static_cast<uint8_t *>(outBuffer);
      *result = sizeof(void *);
      return true;
    }
    case DLQ_GetSizeSize: {
      auto result = static_cast<uint8_t *>(outBuffer);
      *result = sizeof(size_t);
      return true;
    }
    }

    return false;
  }

  RemoteAddress getSymbolAddress(const std::string &name) override {
    return RemoteAddress(nullptr);
  }

  ReadBytesResult readBytes(RemoteAddress Addr, uint64_t Size) override {
    auto I = std::find_if(Images.begin(), Images.end(), [=](const Image &I) {
      return I.isAddressValid(Addr, Size);
    });
    return I == Images.end() ? ReadBytesResult(nullptr, [](const void *) {})
                             : I->readBytes(Addr, Size);
  }

  bool readString(RemoteAddress Addr, std::string &Dest) override {
    ReadBytesResult R = readBytes(Addr, 1);
    if (!R)
      return false;
    StringRef Str((const char *)R.get());
    Dest.append(Str.begin(), Str.end());
    return true;
  }
};

static int doDumpReflectionSections(ArrayRef<std::string> BinaryFilenames,
                                    StringRef Arch, ActionType Action,
                                    std::ostream &OS) {
  // Note: binaryOrError and objectOrError own the memory for our ObjectFile;
  // once they go out of scope, we can no longer do anything.
  std::vector<OwningBinary<Binary>> BinaryOwners;
  std::vector<std::unique_ptr<ObjectFile>> ObjectOwners;
  std::vector<const ObjectFile *> ObjectFiles;

  for (const std::string &BinaryFilename : BinaryFilenames) {
    auto BinaryOwner = unwrap(createBinary(BinaryFilename));
    Binary *BinaryFile = BinaryOwner.getBinary();

    // The object file we are doing lookups in -- either the binary itself, or
    // a particular slice of a universal binary.
    std::unique_ptr<ObjectFile> ObjectOwner;
    const ObjectFile *O = dyn_cast<ObjectFile>(BinaryFile);
    if (!O) {
      auto Universal = cast<MachOUniversalBinary>(BinaryFile);
      ObjectOwner = unwrap(Universal->getMachOObjectForArch(Arch));
      O = ObjectOwner.get();
    }

    // Retain the objects that own section memory
    BinaryOwners.push_back(std::move(BinaryOwner));
    ObjectOwners.push_back(std::move(ObjectOwner));
    ObjectFiles.push_back(O);
  }

  auto Reader = std::make_shared<ObjectMemoryReader>(ObjectFiles);
  NativeReflectionContext Context(Reader);
  for (const Image &I : Reader->getImages())
    Context.addImage(I.getStartAddress());

  switch (Action) {
  case ActionType::DumpReflectionSections:
    // Dump everything
    Context.getBuilder().dumpAllSections(OS);
    break;
  case ActionType::DumpTypeLowering: {
    for (std::string Line; std::getline(std::cin, Line);) {
      if (Line.empty())
        continue;

      if (StringRef(Line).startswith("//"))
        continue;

      Demangle::Demangler Dem;
      auto Demangled = Dem.demangleType(Line);
      auto *TypeRef =
          swift::Demangle::decodeMangledType(Context.getBuilder(), Demangled);
      if (TypeRef == nullptr) {
        OS << "Invalid typeref: " << Line << "\n";
        continue;
      }

      TypeRef->dump(OS);
      auto *TypeInfo =
          Context.getBuilder().getTypeConverter().getTypeInfo(TypeRef);
      if (TypeInfo == nullptr) {
        OS << "Invalid lowering\n";
        continue;
      }
      TypeInfo->dump(OS);
    }
    break;
  }
  }

  return EXIT_SUCCESS;
}

int main(int argc, char *argv[]) {
  PROGRAM_START(argc, argv);
  llvm::cl::ParseCommandLineOptions(argc, argv, "Swift Reflection Dump\n");
  return doDumpReflectionSections(options::BinaryFilename,
                                  options::Architecture, options::Action,
                                  std::cout);
}<|MERGE_RESOLUTION|>--- conflicted
+++ resolved
@@ -112,12 +112,10 @@
       "swift5_typeref", "swift5_reflstr", "swift5_assocty", "swift5_replace",
       "swift5_type_metadata", "swift5_fieldmd", "swift5_capture", "swift5_builtin"
     };
-    llvm::Expected<llvm::StringRef> NameOrErr = S.getName();
-    if (!NameOrErr) {
-      reportError(errorToErrorCode(NameOrErr.takeError()));
-      return false;
-    }
-    return ELFSectionsList.count(*NameOrErr);
+    StringRef Name;
+    if (auto EC = S.getName(Name))
+      reportError(EC);
+    return ELFSectionsList.count(Name);
   }
 
   return true;
@@ -140,22 +138,15 @@
     for (SectionRef S : O->sections()) {
       if (!needToRelocate(S))
         continue;
-<<<<<<< HEAD
-      llvm::Expected<llvm::StringRef> Content = S.getContents();
-      if (!Content)
-        reportError(errorToErrorCode(Content.takeError()));
-      std::memcpy(&Memory[getSectionAddress(S)], Content->data(),
-                  Content->size());
-=======
-      StringRef Content;
       auto SectionAddr = getSectionAddress(S);
       if (SectionAddr)
         VASize = std::max(VASize, SectionAddr + S.getSize());
 
-      if (auto EC = S.getContents(Content))
-        reportError(EC);
-
-      auto PhysOffset = (uintptr_t)Content.data() - (uintptr_t)O->getData().data();
+     llvm::Expected<llvm::StringRef> Content = S.getContents();
+      if (!Content)
+        reportError(errorToErrorCode(Content.takeError()));
+
+      auto PhysOffset = (uintptr_t)Content->data() - (uintptr_t)O->getData().data();
       
       if (PhysOffset == SectionAddr) {
         continue;
@@ -163,9 +154,8 @@
 
       RelocatedRegions.push_back(RelocatedRegion{
         SectionAddr,
-        Content.size(),
-        Content.data()});
->>>>>>> 28bd0933
+        Content->size(),
+        Content->data()});
     }
   }
 
@@ -273,7 +263,7 @@
     const ObjectFile *O = dyn_cast<ObjectFile>(BinaryFile);
     if (!O) {
       auto Universal = cast<MachOUniversalBinary>(BinaryFile);
-      ObjectOwner = unwrap(Universal->getMachOObjectForArch(Arch));
+      ObjectOwner = unwrap(Universal->getObjectForArch(Arch));
       O = ObjectOwner.get();
     }
 
