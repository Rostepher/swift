// RUN: not %swift -parse -target %target-triple %s -emit-fixits-path %t.remap
// RUN: c-arcmt-test %t.remap | arcmt-test -verify-transformed-files %s.result

class Base {}
class Derived : Base {}

var b : Base
b as! Derived
b as! Derived

b 

var opti : Int?
// Don't add bang.
var i : Int = opti
// But remove unnecessary bang.
var i2 : Int = i

struct MyMask : OptionSet {
  init(_ rawValue: UInt) {}
  init(rawValue: UInt) {}
  init(nilLiteral: ()) {}

  var rawValue: UInt { return 0 }

  static var allZeros: MyMask { return MyMask(0) }
  static var Bingo: MyMask { return MyMask(1) }
}

func supported() -> MyMask {
  return MyMask.Bingo
}

func foo() -> Int {
  do {
  } catch let err {
    goo(err)
  }
}

<<<<<<< HEAD
func goo(var e : ErrorProtocol) {}
=======
func goo(e : ErrorType) {}
>>>>>>> 5e11e3f7

struct Test1 : OptionSet {
  init(rawValue: Int) {}
  var rawValue: Int { return 0 }
}

print("", false)

func ftest1() {
  // Don't replace the variable name with '_'
  let myvar = 0
}<|MERGE_RESOLUTION|>--- conflicted
+++ resolved
@@ -38,11 +38,7 @@
   }
 }
 
-<<<<<<< HEAD
-func goo(var e : ErrorProtocol) {}
-=======
-func goo(e : ErrorType) {}
->>>>>>> 5e11e3f7
+func goo(e : ErrorProtocol) {}
 
 struct Test1 : OptionSet {
   init(rawValue: Int) {}
