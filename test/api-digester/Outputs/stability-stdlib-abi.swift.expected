Func MutableCollection._partition(within:by:) has generic signature change from <τ_0_0 where τ_0_0 : MutableCollection, τ_0_0 : RandomAccessCollection> to <τ_0_0 where τ_0_0 : BidirectionalCollection, τ_0_0 : MutableCollection>
Func MutableCollection._partition(within:by:) has been renamed to Func MutableCollection._partitionImpl(by:)
Func MutableCollection._heapSort(within:by:) has been removed
Func MutableCollection._heapify(within:by:) has been removed
Func MutableCollection._introSort(within:by:) has been removed
Func MutableCollection._introSortImpl(within:by:depthLimit:) has been removed
Func MutableCollection._siftDown(_:within:by:) has been removed
Func MutableCollection._sort3(_:_:_:by:) has been removed
Func MutableCollection._partition(within:by:) has parameter 0 type change from Range<τ_0_0.Index> to (τ_0_0.Element) throws -> Bool

Func BinaryInteger._description(radix:uppercase:) has been removed
Struct _Buffer32 has been removed
Struct _Buffer72 has been removed
Func _int64ToString(_:radix:uppercase:) has been removed
Func _int64ToStringImpl(_:_:_:_:_:) has been removed
Func _uint64ToStringImpl(_:_:_:_:_:) has been removed
Func _withUninitializedString(_:) has been removed

Class _stdlib_AtomicInt has been removed
Func _stdlib_atomicCompareExchangeStrongInt(object:expected:desired:) has been removed
Func _stdlib_atomicCompareExchangeStrongInt32(object:expected:desired:) has been removed
Func _stdlib_atomicCompareExchangeStrongInt64(object:expected:desired:) has been removed
Func _stdlib_atomicCompareExchangeStrongUInt32(object:expected:desired:) has been removed
Func _stdlib_atomicCompareExchangeStrongUInt64(object:expected:desired:) has been removed
Func _swift_stdlib_atomicFetchAddInt(object:operand:) has been removed
Func _swift_stdlib_atomicFetchAddInt32(object:operand:) has been removed
Func _swift_stdlib_atomicFetchAddInt64(object:operand:) has been removed
Func _swift_stdlib_atomicFetchAddUInt32(object:operand:) has been removed
Func _swift_stdlib_atomicFetchAddUInt64(object:operand:) has been removed
Func _swift_stdlib_atomicFetchAndInt(object:operand:) has been removed
Func _swift_stdlib_atomicFetchAndInt32(object:operand:) has been removed
Func _swift_stdlib_atomicFetchAndInt64(object:operand:) has been removed
Func _swift_stdlib_atomicFetchAndUInt32(object:operand:) has been removed
Func _swift_stdlib_atomicFetchAndUInt64(object:operand:) has been removed
Func _swift_stdlib_atomicFetchOrInt(object:operand:) has been removed
Func _swift_stdlib_atomicFetchOrInt32(object:operand:) has been removed
Func _swift_stdlib_atomicFetchOrInt64(object:operand:) has been removed
Func _swift_stdlib_atomicFetchOrUInt32(object:operand:) has been removed
Func _swift_stdlib_atomicFetchOrUInt64(object:operand:) has been removed
Func _swift_stdlib_atomicFetchXorInt(object:operand:) has been removed
Func _swift_stdlib_atomicFetchXorInt32(object:operand:) has been removed
Func _swift_stdlib_atomicFetchXorInt64(object:operand:) has been removed
Func _swift_stdlib_atomicFetchXorUInt32(object:operand:) has been removed
Func _swift_stdlib_atomicFetchXorUInt64(object:operand:) has been removed
Func _swift_stdlib_atomicLoadInt(object:) has been removed
Func _swift_stdlib_atomicLoadInt32(object:) has been removed
Func _swift_stdlib_atomicLoadInt64(object:) has been removed
Func _swift_stdlib_atomicLoadUInt32(object:) has been removed
Func _swift_stdlib_atomicLoadUInt64(object:) has been removed
Func _swift_stdlib_atomicStoreInt(object:desired:) has been removed
Func _swift_stdlib_atomicStoreInt32(object:desired:) has been removed
Func _swift_stdlib_atomicStoreInt64(object:desired:) has been removed
Func _swift_stdlib_atomicStoreUInt32(object:desired:) has been removed
Func _swift_stdlib_atomicStoreUInt64(object:desired:) has been removed

Var _FixedArray16._count has been removed
Var _FixedArray16.capacity has been removed
Var _FixedArray16.count has been removed
Var _FixedArray16.endIndex has been removed
Var _FixedArray16.startIndex has been removed
Var _FixedArray16.storage has been removed
Var _FixedArray2._count has been removed
Var _FixedArray2.capacity has been removed
Var _FixedArray2.count has been removed
Var _FixedArray2.endIndex has been removed
Var _FixedArray2.startIndex has been removed
Var _FixedArray2.storage has been removed
Var _FixedArray4._count has been removed
Var _FixedArray4.capacity has been removed
Var _FixedArray4.count has been removed
Var _FixedArray4.endIndex has been removed
Var _FixedArray4.startIndex has been removed
Var _FixedArray4.storage has been removed
Var _FixedArray8._count has been removed
Var _FixedArray8.capacity has been removed
Var _FixedArray8.count has been removed
Var _FixedArray8.endIndex has been removed
Var _FixedArray8.startIndex has been removed
Var _FixedArray8.storage has been removed
Subscript _FixedArray16.subscript(_:) has been removed
Subscript _FixedArray2.subscript(_:) has been removed
Subscript _FixedArray4.subscript(_:) has been removed
Subscript _FixedArray8.subscript(_:) has been removed
Struct _FixedArray16 is now without @_fixed_layout
Struct _FixedArray2 is now without @_fixed_layout
Struct _FixedArray4 is now without @_fixed_layout
Struct _FixedArray8 is now without @_fixed_layout
Func _FixedArray16.append(_:) has been removed
Func _FixedArray16.index(after:) has been removed
Func _FixedArray16.index(before:) has been removed
Func _FixedArray16.withUnsafeBufferPointer(_:) has been removed
Func _FixedArray16.withUnsafeMutableBufferPointer(_:) has been removed
Func _FixedArray2.append(_:) has been removed
Func _FixedArray2.index(after:) has been removed
Func _FixedArray2.index(before:) has been removed
Func _FixedArray2.withUnsafeBufferPointer(_:) has been removed
Func _FixedArray2.withUnsafeMutableBufferPointer(_:) has been removed
Func _FixedArray4.append(_:) has been removed
Func _FixedArray4.index(after:) has been removed
Func _FixedArray4.index(before:) has been removed
Func _FixedArray4.withUnsafeBufferPointer(_:) has been removed
Func _FixedArray4.withUnsafeMutableBufferPointer(_:) has been removed
Func _FixedArray8.append(_:) has been removed
Func _FixedArray8.index(after:) has been removed
Func _FixedArray8.index(before:) has been removed
Func _FixedArray8.withUnsafeBufferPointer(_:) has been removed
Func _FixedArray8.withUnsafeMutableBufferPointer(_:) has been removed
Constructor _FixedArray16.init() has been removed
Constructor _FixedArray16.init(allZeros:) has been removed
Constructor _FixedArray16.init(count:) has been removed
Constructor _FixedArray2.init() has been removed
Constructor _FixedArray2.init(allZeros:) has been removed
Constructor _FixedArray2.init(count:) has been removed
Constructor _FixedArray4.init() has been removed
Constructor _FixedArray4.init(allZeros:) has been removed
Constructor _FixedArray4.init(count:) has been removed
Constructor _FixedArray8.init() has been removed
Constructor _FixedArray8.init(allZeros:) has been removed
Constructor _FixedArray8.init(count:) has been removed

Struct Hasher._Core has removed conformance to _HasherCore
Protocol _HasherCore has been removed
Struct _BufferingHasher has been removed
Struct _HasherTailBuffer has been removed
Var Hasher._core has declared type change from _BufferingHasher<Hasher._Core> to Hasher._Core
Var Hasher._Core._buffer is added to a non-resilient type
Var Hasher._Core._state in a non-resilient type changes position from 0 to 1

Class _AbstractStringStorage has been removed
Constructor _StringGuts.init(_:) has been removed
Constructor _StringObject.init(_:) has been removed
Constructor _StringStorage.init() has been removed
Var _StringObject.nativeStorage has been removed
Var _StringStorage._countAndFlags has been removed
Var _StringStorage._realCapacityAndFlags has been removed
Var _StringStorage.count has been removed
Var _StringStorage.mutableStart has been removed
Var _StringStorage.start has been removed
Class _StringStorage is now without @_fixed_layout
Class _SharedStringStorage has removed conformance to _NSStringCore
Class _StringStorage has removed conformance to _NSStringCore
Protocol _NSStringCore has been removed

Func Unicode.UTF32._decode(_:) has been removed
Func _UnicodeParser._decode(_:repairingIllFormedSequences:into:) has been removed
Func _UnicodeParser._parse(_:repairingIllFormedSequences:into:) has been removed
Struct Unicode._ParsingIterator has been removed

Constructor ManagedBuffer.init(_doNotCallMe:) has been removed
Func _makeAnyHashableUpcastingToHashableBaseType(_:storingResultInto:) has been removed

Func RandomNumberGenerator._fill(bytes:) has been removed
Func SystemRandomNumberGenerator._fill(bytes:) has been removed

<<<<<<< HEAD
Protocol Numeric has generic signature change from <τ_0_0 : Equatable, τ_0_0 : ExpressibleByIntegerLiteral, τ_0_0.Magnitude : Comparable, τ_0_0.Magnitude : Numeric> to <τ_0_0 : AdditiveArithmetic, τ_0_0 : ExpressibleByIntegerLiteral, τ_0_0.Magnitude : Comparable, τ_0_0.Magnitude : Numeric>
Func Numeric.+(_:) has been removed
Func Numeric.+(_:_:) has been removed
Func Numeric.+=(_:_:) has been removed
Func Numeric.-(_:_:) has been removed
Func Numeric.-=(_:_:) has been removed
Protocol BinaryFloatingPoint has added inherited protocol AdditiveArithmetic
Protocol BinaryInteger has added inherited protocol AdditiveArithmetic
Protocol FixedWidthInteger has added inherited protocol AdditiveArithmetic
Protocol FloatingPoint has added inherited protocol AdditiveArithmetic
Protocol Numeric has added inherited protocol AdditiveArithmetic
Protocol SignedInteger has added inherited protocol AdditiveArithmetic
Protocol SignedNumeric has added inherited protocol AdditiveArithmetic
Protocol UnsignedInteger has added inherited protocol AdditiveArithmetic
=======
Func _createStringTableCache(_:) has been removed
Struct _StringSwitchContext has been removed
>>>>>>> 7f02b266
<|MERGE_RESOLUTION|>--- conflicted
+++ resolved
@@ -152,7 +152,9 @@
 Func RandomNumberGenerator._fill(bytes:) has been removed
 Func SystemRandomNumberGenerator._fill(bytes:) has been removed
 
-<<<<<<< HEAD
+Func _createStringTableCache(_:) has been removed
+Struct _StringSwitchContext has been removed
+
 Protocol Numeric has generic signature change from <τ_0_0 : Equatable, τ_0_0 : ExpressibleByIntegerLiteral, τ_0_0.Magnitude : Comparable, τ_0_0.Magnitude : Numeric> to <τ_0_0 : AdditiveArithmetic, τ_0_0 : ExpressibleByIntegerLiteral, τ_0_0.Magnitude : Comparable, τ_0_0.Magnitude : Numeric>
 Func Numeric.+(_:) has been removed
 Func Numeric.+(_:_:) has been removed
@@ -167,7 +169,3 @@
 Protocol SignedInteger has added inherited protocol AdditiveArithmetic
 Protocol SignedNumeric has added inherited protocol AdditiveArithmetic
 Protocol UnsignedInteger has added inherited protocol AdditiveArithmetic
-=======
-Func _createStringTableCache(_:) has been removed
-Struct _StringSwitchContext has been removed
->>>>>>> 7f02b266
