--- conflicted
+++ resolved
@@ -542,14 +542,10 @@
   AllowIUO = 1 << 24,
 
   /// Is it okay to resolve an IUO sigil ("!") here with a deprecation warning?
-<<<<<<< HEAD
-  AllowIUODeprecated = 0x8000000,
+  AllowIUODeprecated = 1 << 25,
 
   /// Whether we are in a requirement of a generic declaration
-  GenericRequirement = 0x10000000
-=======
-  AllowIUODeprecated = 1 << 25,
->>>>>>> 7d8e40b0
+  GenericRequirement = 1 << 26,
 };
 
 /// Option set describing how type resolution should work.
